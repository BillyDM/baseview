use std::os::raw::{c_ulong, c_void};
<<<<<<< HEAD
=======
use std::sync::mpsc;
use std::time::*;
>>>>>>> 76e5851b
use std::thread;
use std::time::*;

use raw_window_handle::{unix::XlibHandle, HasRawWindowHandle, RawWindowHandle};

use super::XcbConnection;
use crate::{
    Event, KeyboardEvent, MouseButton, MouseEvent, Parent, ScrollDelta, WindowEvent, WindowHandler,
    WindowInfo, WindowOpenOptions,
};

pub struct Window {
    xcb_connection: XcbConnection,
    window_id: u32,
    window_info: WindowInfo,

    frame_interval: Duration,
    event_loop_running: bool,
}

// FIXME: move to outer crate context
pub struct WindowHandle {
    thread: std::thread::JoinHandle<()>,
}

impl WindowHandle {
    pub fn app_run_blocking(self) {
        let _ = self.thread.join();
    }
}

<<<<<<< HEAD
=======
type WindowOpenResult = Result<(), ()>;

>>>>>>> 76e5851b
impl Window {
    pub fn open<H: WindowHandler>(options: WindowOpenOptions) -> WindowHandle {
        let (tx, rx) = mpsc::sync_channel::<WindowOpenResult>(1);

        let thread = thread::spawn(move || {
            if let Err(e) = Self::window_thread::<H>(options, tx.clone()) {
                let _ = tx.send(Err(e));
            }
        });

        // FIXME: placeholder types for returning errors in the future
        let _ = rx.recv();

        WindowHandle {
<<<<<<< HEAD
            thread: thread::spawn(move || {
                Self::window_thread::<H>(options);
            }),
=======
            thread
>>>>>>> 76e5851b
        }
    }

    fn window_thread<H: WindowHandler>(options: WindowOpenOptions, tx: mpsc::SyncSender<WindowOpenResult>) -> WindowOpenResult {
        // Connect to the X server
        // FIXME: baseview error type instead of unwrap()
        let xcb_connection = XcbConnection::new().unwrap();

        // Get screen information (?)
        let setup = xcb_connection.conn.get_setup();
        let screen = setup
            .roots()
            .nth(xcb_connection.xlib_display as usize)
            .unwrap();

        let foreground = xcb_connection.conn.generate_id();

        // Convert parent into something that X understands
        let parent_id = match options.parent {
            Parent::WithParent(p) => p as u32,
            Parent::None | Parent::AsIfParented => screen.root(),
        };

        xcb::create_gc(
            &xcb_connection.conn,
            foreground,
            parent_id,
            &[
                (xcb::GC_FOREGROUND, screen.black_pixel()),
                (xcb::GC_GRAPHICS_EXPOSURES, 0),
            ],
        );

        let window_id = xcb_connection.conn.generate_id();
        xcb::create_window(
            &xcb_connection.conn,
            xcb::COPY_FROM_PARENT as u8,
            window_id,
            parent_id,
            0,                     // x coordinate of the new window
            0,                     // y coordinate of the new window
            options.width as u16,  // window width
            options.height as u16, // window height
            0,                     // window border
            xcb::WINDOW_CLASS_INPUT_OUTPUT as u16,
            screen.root_visual(),
            &[(
                xcb::CW_EVENT_MASK,
                xcb::EVENT_MASK_EXPOSURE
                    | xcb::EVENT_MASK_POINTER_MOTION
                    | xcb::EVENT_MASK_BUTTON_PRESS
                    | xcb::EVENT_MASK_BUTTON_RELEASE
                    | xcb::EVENT_MASK_KEY_PRESS
                    | xcb::EVENT_MASK_KEY_RELEASE
                    | xcb::EVENT_MASK_STRUCTURE_NOTIFY,
            )],
        );

        xcb::map_window(&xcb_connection.conn, window_id);

        // Change window title
        let title = options.title;
        xcb::change_property(
            &xcb_connection.conn,
            xcb::PROP_MODE_REPLACE as u8,
            window_id,
            xcb::ATOM_WM_NAME,
            xcb::ATOM_STRING,
            8, // view data as 8-bit
            title.as_bytes(),
        );

        xcb_connection
            .atoms
            .wm_protocols
            .zip(xcb_connection.atoms.wm_delete_window)
            .map(|(wm_protocols, wm_delete_window)| {
                xcb_util::icccm::set_wm_protocols(
                    &xcb_connection.conn,
                    window_id,
                    wm_protocols,
                    &[wm_delete_window],
                );
            });

        xcb_connection.conn.flush();

        let scaling = xcb_connection.get_scaling().unwrap_or(1.0);

        let window_info = WindowInfo {
            width: options.width as u32,
            height: options.height as u32,
            scale: scaling,
        };

        let mut window = Self {
            xcb_connection,
            window_id,
            window_info,

            frame_interval: Duration::from_millis(15),
            event_loop_running: false,
        };

        let mut handler = H::build(&mut window);

        let _ = tx.send(Ok(()));

        window.run_event_loop(&mut handler);
        Ok(())
    }

    #[inline]
    fn drain_xcb_events<H: WindowHandler>(&mut self, handler: &mut H) {
        while let Some(event) = self.xcb_connection.conn.poll_for_event() {
            self.handle_xcb_event(handler, event);
        }
    }

    // Event loop
    // FIXME: poll() acts fine on linux, sometimes funky on *BSD. XCB upstream uses a define to
    // switch between poll() and select() (the latter of which is fine on *BSD), and we should do
    // the same.
    fn run_event_loop<H: WindowHandler>(&mut self, handler: &mut H) {
        use nix::poll::*;

        let xcb_fd = unsafe {
            let raw_conn = self.xcb_connection.conn.get_raw_conn();
            xcb::ffi::xcb_get_file_descriptor(raw_conn)
        };

        let mut next_frame = Instant::now() + self.frame_interval;
        self.event_loop_running = true;

        while self.event_loop_running {
            let now = Instant::now();
            let until_next_frame = if now > next_frame {
                handler.on_frame();

                next_frame = now + self.frame_interval;
                self.frame_interval
            } else {
                next_frame - now
            };

            let mut fds = [PollFd::new(xcb_fd, PollFlags::POLLIN)];

            // FIXME: handle errors
            poll(&mut fds, until_next_frame.subsec_millis() as i32).unwrap();

            if let Some(revents) = fds[0].revents() {
                if revents.contains(PollFlags::POLLERR) {
                    panic!("xcb connection poll error");
                }

                if revents.contains(PollFlags::POLLIN) {
                    self.drain_xcb_events(handler);
                }
            }
        }
    }

    fn handle_xcb_event<H: WindowHandler>(&mut self, handler: &mut H, event: xcb::GenericEvent) {
        let event_type = event.response_type() & !0x80;

        // For all of the keyboard and mouse events, you can fetch
        // `x`, `y`, `detail`, and `state`.
        // - `x` and `y` are the position inside the window where the cursor currently is
        //   when the event happened.
        // - `detail` will tell you which keycode was pressed/released (for keyboard events)
        //   or which mouse button was pressed/released (for mouse events).
        //   For mouse events, here's what the value means (at least on my current mouse):
        //      1 = left mouse button
        //      2 = middle mouse button (scroll wheel)
        //      3 = right mouse button
        //      4 = scroll wheel up
        //      5 = scroll wheel down
        //      8 = lower side button ("back" button)
        //      9 = upper side button ("forward" button)
        //   Note that you *will* get a "button released" event for even the scroll wheel
        //   events, which you can probably ignore.
        // - `state` will tell you the state of the main three mouse buttons and some of
        //   the keyboard modifier keys at the time of the event.
        //   http://rtbo.github.io/rust-xcb/src/xcb/ffi/xproto.rs.html#445

        match event_type {
            ////
            // window
            ////
            xcb::EXPOSE => {
                handler.on_frame();
            }

            xcb::CLIENT_MESSAGE => {
                let event = unsafe { xcb::cast_event::<xcb::ClientMessageEvent>(&event) };

                // what an absolute tragedy this all is
                let data = event.data().data;
                let (_, data32, _) = unsafe { data.align_to::<u32>() };

                let wm_delete_window = self
                    .xcb_connection
                    .atoms
                    .wm_delete_window
                    .unwrap_or(xcb::NONE);

                if wm_delete_window == data32[0] {
                    handler.on_event(self, Event::Window(WindowEvent::WillClose));

                    // FIXME: handler should decide whether window stays open or not
                    self.event_loop_running = false;
                }
            }

            xcb::CONFIGURE_NOTIFY => {
                let event = unsafe { xcb::cast_event::<xcb::ConfigureNotifyEvent>(&event) };

                if self.window_info.width != event.width() as u32
                    || self.window_info.height != event.height() as u32
                {
                    self.window_info.width = event.width() as u32;
                    self.window_info.height = event.height() as u32;

                    handler.on_event(self, Event::Window(WindowEvent::Resized(self.window_info)))
                }
            }

            ////
            // mouse
            ////
            xcb::MOTION_NOTIFY => {
                let event = unsafe { xcb::cast_event::<xcb::MotionNotifyEvent>(&event) };
                let detail = event.detail();

                if detail != 4 && detail != 5 {
                    handler.on_event(
                        self,
                        Event::Mouse(MouseEvent::CursorMoved {
                            x: event.event_x() as i32,
                            y: event.event_y() as i32,
                        }),
                    );
                }
            }

            xcb::BUTTON_PRESS => {
                let event = unsafe { xcb::cast_event::<xcb::ButtonPressEvent>(&event) };
                let detail = event.detail();

                match detail {
                    4 => {
                        handler.on_event(
                            self,
                            Event::Mouse(MouseEvent::WheelScrolled(ScrollDelta::Lines {
                                x: 0.0,
                                y: 1.0,
                            })),
                        );
                    }
                    5 => {
                        handler.on_event(
                            self,
                            Event::Mouse(MouseEvent::WheelScrolled(ScrollDelta::Lines {
                                x: 0.0,
                                y: -1.0,
                            })),
                        );
                    }
                    detail => {
                        let button_id = mouse_id(detail);
                        handler.on_event(self, Event::Mouse(MouseEvent::ButtonPressed(button_id)));
                    }
                }
            }

            xcb::BUTTON_RELEASE => {
                let event = unsafe { xcb::cast_event::<xcb::ButtonPressEvent>(&event) };
                let detail = event.detail();

                if detail != 4 && detail != 5 {
                    let button_id = mouse_id(detail);
                    handler.on_event(self, Event::Mouse(MouseEvent::ButtonReleased(button_id)));
                }
            }

            ////
            // keys
            ////
            xcb::KEY_PRESS => {
                let event = unsafe { xcb::cast_event::<xcb::KeyPressEvent>(&event) };
                let detail = event.detail();

                handler.on_event(
                    self,
                    Event::Keyboard(KeyboardEvent::KeyPressed(detail as u32)),
                );
            }

            xcb::KEY_RELEASE => {
                let event = unsafe { xcb::cast_event::<xcb::KeyReleaseEvent>(&event) };
                let detail = event.detail();

                handler.on_event(
                    self,
                    Event::Keyboard(KeyboardEvent::KeyReleased(detail as u32)),
                );
            }

            _ => {
                println!("Unhandled event type: {:?}", event_type);
            }
        }
    }
}

unsafe impl HasRawWindowHandle for Window {
    fn raw_window_handle(&self) -> RawWindowHandle {
        RawWindowHandle::Xlib(XlibHandle {
            window: self.window_id as c_ulong,
            display: self.xcb_connection.conn.get_raw_dpy() as *mut c_void,
            ..raw_window_handle::unix::XlibHandle::empty()
        })
    }
}

fn mouse_id(id: u8) -> MouseButton {
    match id {
        1 => MouseButton::Left,
        2 => MouseButton::Middle,
        3 => MouseButton::Right,
        6 => MouseButton::Back,
        7 => MouseButton::Forward,
        id => MouseButton::Other(id),
    }
}<|MERGE_RESOLUTION|>--- conflicted
+++ resolved
@@ -1,9 +1,6 @@
 use std::os::raw::{c_ulong, c_void};
-<<<<<<< HEAD
-=======
 use std::sync::mpsc;
 use std::time::*;
->>>>>>> 76e5851b
 use std::thread;
 use std::time::*;
 
@@ -35,11 +32,8 @@
     }
 }
 
-<<<<<<< HEAD
-=======
 type WindowOpenResult = Result<(), ()>;
 
->>>>>>> 76e5851b
 impl Window {
     pub fn open<H: WindowHandler>(options: WindowOpenOptions) -> WindowHandle {
         let (tx, rx) = mpsc::sync_channel::<WindowOpenResult>(1);
@@ -54,13 +48,7 @@
         let _ = rx.recv();
 
         WindowHandle {
-<<<<<<< HEAD
-            thread: thread::spawn(move || {
-                Self::window_thread::<H>(options);
-            }),
-=======
             thread
->>>>>>> 76e5851b
         }
     }
 

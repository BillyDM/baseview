--- conflicted
+++ resolved
@@ -40,15 +40,11 @@
 }
 
 impl Window {
-<<<<<<< HEAD
-    pub fn open<H: WindowHandler>(options: WindowOpenOptions) -> Result<(WindowHandle, WindowInfo), ()> {
-=======
     pub fn open<H, B>(options: WindowOpenOptions, build: B) -> WindowHandle
         where H: WindowHandler,
               B: FnOnce(&mut Window) -> H,
               B: Send + 'static
     {
->>>>>>> e3171da6
         let (tx, rx) = mpsc::sync_channel::<WindowOpenResult>(1);
 
         let thread = thread::spawn(move || {

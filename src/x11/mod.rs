--- conflicted
+++ resolved
@@ -5,10 +5,7 @@
 pub use window::*;
 
 mod cursor;
-<<<<<<< HEAD
 mod drag_n_drop;
-=======
 mod event_loop;
->>>>>>> 45465c5f
 mod keyboard;
 mod visual_info;
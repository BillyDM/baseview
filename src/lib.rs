--- conflicted
+++ resolved
@@ -1,22 +1,10 @@
-<<<<<<< HEAD
-// todo: will deal with conditional compilation/visibility later,
-// todo: we still have to choose how to organize the code
-// todo: for now I need this to be able to check and compile
-// todo: We should consider doing it as winit does it
-=======
 use std::ffi::c_void;
 
->>>>>>> c4aabbda
 #[cfg(target_os = "windows")]
 mod win;
 #[cfg(target_os = "windows")]
 pub use win::*;
 
-<<<<<<< HEAD
-use std::ffi::c_void;
-
-=======
->>>>>>> c4aabbda
 #[cfg(target_os = "linux")]
 mod x11;
 #[cfg(target_os = "linux")]
@@ -25,11 +13,7 @@
 #[cfg(target_os = "macos")]
 mod macos;
 #[cfg(target_os = "macos")]
-<<<<<<< HEAD
-pub use macos::Window;
-=======
 pub use macos::*;
->>>>>>> c4aabbda
 
 pub enum Parent {
     None,
@@ -44,12 +28,4 @@
     pub height: usize,
 
     pub parent: Parent,
-<<<<<<< HEAD
-}
-
-pub fn run(options: WindowOpenOptions) {
-    #[cfg(target_os = "linux")]
-    x11::run(options);
-=======
->>>>>>> c4aabbda
 }